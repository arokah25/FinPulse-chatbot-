--- conflicted
+++ resolved
@@ -15,17 +15,9 @@
 # Visualization
 matplotlib>=3.7.0
 
-<<<<<<< HEAD
-# Interface
-streamlit
-# gradio  # uncomment if you prefer Gradio over Streamlit
-
-#TEST COMMENT
-=======
 # Web Interface
 gradio>=4.0.0
 
 # Development and Testing
 pytest>=7.4.0
-pytest-mock>=3.11.0
->>>>>>> fb711c9d
+pytest-mock>=3.11.0